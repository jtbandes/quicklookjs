--- conflicted
+++ resolved
@@ -45,17 +45,13 @@
       throw GenericError(message: "Invalid loadingStrategy “\(strategyStr)” in QLJS configuration")
     }
 
-    let drawsBackground = (dict["drawsBackground"] as? String).flatMap{ Bool($0) }
+    let drawsBackground = (dict["drawsBackground"] as? String).flatMap { Bool($0) }
 
     return Configuration(
       loadingStrategy: loadingStrategy,
       pageURL: pageURL,
-<<<<<<< HEAD
       preferredContentSize: preferredContentSize,
-      drawsBackground: drawsBackground)
-=======
-      preferredContentSize: preferredContentSize
+      drawsBackground: drawsBackground
     )
->>>>>>> 28377542
   }
 }